--- conflicted
+++ resolved
@@ -10,11 +10,10 @@
   "author": "Floris de Bijl",
   "license": "AGPL-3.0",
   "dependencies": {
-<<<<<<< HEAD
     "cors": "^2.8.5",
     "dotenv": "^8.2.0",
     "moment": "^2.24.0",
-    "mongodb": "^3.5.3"
+    "mongodb": "^3.5.3",
   },
   "devDependencies": {
     "@types/cors": "^2.8.6",
@@ -24,27 +23,6 @@
     "@typescript-eslint/parser": "2.19.2",
     "eslint": "^6.8.0",
     "express": "^4.17.1",
-=======
-    "async": "3.1.1",
-    "cors": "2.8.5",
-    "dotenv": "8.2.0",
-    "moment": "2.24.0",
-    "mongodb": "3.5.3",
-    "request": "2.88.2",
-    "rss-parser": "3.7.5"
-  },
-  "devDependencies": {
-    "@types/async": "3.0.7",
-    "@types/cors": "2.8.6",
-    "@types/express": "4.17.2",
-    "@types/mongodb": "3.3.16",
-    "@types/node": "13.7.1",
-    "@typescript-eslint/eslint-plugin": "2.19.2",
-    "@typescript-eslint/parser": "2.19.2",
-    "babel-eslint": "10.0.3",
-    "eslint": "6.8.0",
-    "express": "4.17.1",
->>>>>>> fb2362bd
     "typescript": "3.7.5"
   }
 }