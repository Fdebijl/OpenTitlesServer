--- conflicted
+++ resolved
@@ -10,13 +10,9 @@
   "author": "Floris de Bijl",
   "license": "AGPL-3.0",
   "dependencies": {
-<<<<<<< HEAD
     "@fdebijl/clog": "^1.54.0",
-    "@sentry/node": "5.30.0",
+    "@sentry/node": "6.0.3",
     "@sentry/tracing": "^5.27.1",
-=======
-    "@sentry/node": "6.0.3",
->>>>>>> 06474953
     "@types/moment": "2.13.0",
     "cors": "2.8.5",
     "dotenv": "8.2.0",
